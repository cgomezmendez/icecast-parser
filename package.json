{
  "name": "icecast-parser",
  "version": "0.0.0-development",
  "description": "NodeJS module for getting and parsing metadata from SHOUTcast/Icecast radio streams",
  "main": "src/index.js",
  "license": "MIT",
  "repository": {
    "type": "git",
    "url": "https://github.com/ghaiklor/icecast-parser.git"
  },
  "author": {
    "name": "Eugene Obrezkov",
    "email": "ghaiklor@gmail.com",
    "url": "http://ghaiklor.com/"
  },
  "bugs": {
    "url": "https://github.com/ghaiklor/icecast-parser/issues",
    "email": "ghaiklor@gmail.com"
  },
  "homepage": "https://github.com/ghaiklor/icecast-parser",
  "keywords": [
    "shoutcast",
    "SHOUTcast",
    "icecast",
    "metadata",
    "parser",
    "radio",
    "cli",
    "internet",
    "stream"
  ],
  "scripts": {
    "coveralls": "cat coverage/lcov.info | coveralls",
    "prepublish": "npm run test",
    "semantic-release": "semantic-release pre && npm publish && semantic-release post",
    "test": "istanbul cover _mocha"
  },
  "devDependencies": {
    "chai": "4.1.2",
    "coveralls": "2.13.2",
    "cz-conventional-changelog": "2.1.0",
    "istanbul": "0.4.5",
    "lame": "1.2.4",
    "mocha": "4.1.0",
<<<<<<< HEAD
    "semantic-release": "12.2.2",
    "sinon": "4.1.3",
    "speaker": "0.3.1"
=======
    "semantic-release": "11.0.2",
    "sinon": "4.1.4",
    "speaker": "0.4.0"
>>>>>>> 5395ba06
  },
  "config": {
    "commitizen": {
      "path": "./node_modules/cz-conventional-changelog"
    }
  },
  "publishConfig": {
    "tag": "latest"
  },
  "release": {
    "branch": "master"
  }
}<|MERGE_RESOLUTION|>--- conflicted
+++ resolved
@@ -42,15 +42,9 @@
     "istanbul": "0.4.5",
     "lame": "1.2.4",
     "mocha": "4.1.0",
-<<<<<<< HEAD
     "semantic-release": "12.2.2",
-    "sinon": "4.1.3",
-    "speaker": "0.3.1"
-=======
-    "semantic-release": "11.0.2",
     "sinon": "4.1.4",
     "speaker": "0.4.0"
->>>>>>> 5395ba06
   },
   "config": {
     "commitizen": {
