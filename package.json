--- conflicted
+++ resolved
@@ -43,13 +43,8 @@
     "lame": "1.2.4",
     "mocha": "4.1.0",
     "semantic-release": "11.0.2",
-<<<<<<< HEAD
     "sinon": "4.1.4",
-    "speaker": "0.3.1"
-=======
-    "sinon": "4.1.3",
     "speaker": "0.4.0"
->>>>>>> 79c0ee7e
   },
   "config": {
     "commitizen": {
